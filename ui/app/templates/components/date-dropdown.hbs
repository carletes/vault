<<<<<<< HEAD
<div class="modal-card-custom has-padding-btm-left">
  <BasicDropdown @class="popup-menu" @horizontalPosition="auto-right" @verticalPosition="below" as |D|>
    <D.Trigger
      data-test-popup-menu-trigger="month"
      class={{concat "toolbar-link" (if D.isOpen " is-active")}}
      @htmlTag="button"
    >
      {{or this.selectedMonth.name "Month"}}
      <Chevron @direction="down" @isButton={{true}} />
    </D.Trigger>
    <D.Content @defaultClass="popup-menu-content is-wide">
      <nav aria-label="month dropdown" class="box menu scroll">
        <ul data-test-month-list class="menu-list">
          {{#each this.dropdownMonths as |month|}}
            <button
              data-test-dropdown-month={{month.name}}
              type="button"
              class="button link"
              disabled={{if (gt month.index this.maxMonthIdx) true false}}
              {{on "click" (fn this.selectMonth month D.actions)}}
            >
              {{month.name}}
            </button>
          {{/each}}
        </ul>
      </nav>
    </D.Content>
  </BasicDropdown>
  <BasicDropdown @class="popup-menu" @horizontalPosition="auto-right" @verticalPosition="below" as |D|>
    <D.Trigger
      data-test-popup-menu-trigger="year"
      class={{concat "toolbar-link" (if D.isOpen " is-active")}}
      @htmlTag="button"
    >
      {{or this.selectedYear "Year"}}
      <Chevron @direction="down" @isButton={{true}} />
    </D.Trigger>
    <D.Content @defaultClass="popup-menu-content is-wide">
      <nav aria-label="year dropdown" class="box menu">
        <ul data-test-year-list class="menu-list">
          {{#each this.dropdownYears as |year|}}
            <button
              data-test-dropdown-year={{year}}
              type="button"
              class="button link"
              disabled={{if (eq year this.disabledYear) true false}}
              {{on "click" (fn this.selectYear year D.actions)}}
            >
              {{year}}
            </button>
          {{/each}}
        </ul>
      </nav>
    </D.Content>
  </BasicDropdown>
  {{#unless @handleCancel}}
    <button
      data-test-date-dropdown-submit
      type="button"
      class="button is-primary"
      disabled={{if (and this.selectedMonth this.selectedYear) false true}}
      {{on "click" this.handleSubmit}}
    >
      {{or @submitText "Submit"}}
    </button>
  {{/unless}}
</div>
{{#if @handleCancel}}
  <footer class="modal-card-foot modal-card-foot-outlined">
    <button
      data-test-date-dropdown-submit
      type="button"
      class="button is-primary"
      disabled={{if (and this.selectedMonth this.selectedYear) false true}}
      {{on "click" this.handleSubmit}}
    >
      {{or @submitText "Submit"}}
    </button>
    <button data-test-date-dropdown-cancel type="button" class="button is-secondary" {{on "click" this.handleCancel}}>
      Cancel
    </button>
  </footer>
{{/if}}
=======
<BasicDropdown @class="popup-menu" @horizontalPosition="auto-right" @verticalPosition="below" as |D|>
  <D.Trigger
    data-test-popup-menu-trigger="month"
    class={{concat "toolbar-link" (if D.isOpen " is-active")}}
    @htmlTag="button"
  >
    {{or this.startMonth "Month"}}
    <Chevron @direction="down" @isButton={{true}} />
  </D.Trigger>
  <D.Content @defaultClass="popup-menu-content is-wide">
    <nav class="box menu scroll" aria-label="months">
      <ul data-test-month-list class="menu-list">
        {{#each this.months as |month index|}}
          <button
            type="button"
            class="button link"
            disabled={{if (lt index this.allowedMonthMax) false true}}
            {{on "click" (fn this.selectStartMonth month D.actions)}}
          >
            {{month}}
          </button>
        {{/each}}
      </ul>
    </nav>
  </D.Content>
</BasicDropdown>
<BasicDropdown @class="popup-menu" @horizontalPosition="auto-right" @verticalPosition="below" as |D|>
  <D.Trigger
    data-test-popup-menu-trigger="year"
    class={{concat "toolbar-link" (if D.isOpen " is-active")}}
    @htmlTag="button"
  >
    {{or this.startYear "Year"}}
    <Chevron @direction="down" @isButton={{true}} />
  </D.Trigger>
  <D.Content @defaultClass="popup-menu-content is-wide">
    <nav class="box menu" aria-label="years">
      <ul data-test-year-list class="menu-list">
        {{#each this.years as |year|}}
          <button
            type="button"
            class="button link"
            disabled={{if (eq year this.disabledYear) true false}}
            {{on "click" (fn this.selectStartYear year D.actions)}}
          >
            {{year}}
          </button>
        {{/each}}
      </ul>
    </nav>
  </D.Content>
</BasicDropdown>
<button
  data-test-date-dropdown-submit
  type="button"
  class="button is-primary"
  disabled={{if (and this.startMonth this.startYear) false true}}
  {{on "click" this.saveDateSelection}}
>
  {{or @submitText "Submit"}}
</button>
>>>>>>> d4766766
<|MERGE_RESOLUTION|>--- conflicted
+++ resolved
@@ -1,4 +1,3 @@
-<<<<<<< HEAD
 <div class="modal-card-custom has-padding-btm-left">
   <BasicDropdown @class="popup-menu" @horizontalPosition="auto-right" @verticalPosition="below" as |D|>
     <D.Trigger
@@ -10,7 +9,7 @@
       <Chevron @direction="down" @isButton={{true}} />
     </D.Trigger>
     <D.Content @defaultClass="popup-menu-content is-wide">
-      <nav aria-label="month dropdown" class="box menu scroll">
+      <nav class="box menu scroll" aria-label="months">
         <ul data-test-month-list class="menu-list">
           {{#each this.dropdownMonths as |month|}}
             <button
@@ -37,7 +36,7 @@
       <Chevron @direction="down" @isButton={{true}} />
     </D.Trigger>
     <D.Content @defaultClass="popup-menu-content is-wide">
-      <nav aria-label="year dropdown" class="box menu">
+      <nav class="box menu" aria-label="years">
         <ul data-test-year-list class="menu-list">
           {{#each this.dropdownYears as |year|}}
             <button
@@ -81,67 +80,4 @@
       Cancel
     </button>
   </footer>
-{{/if}}
-=======
-<BasicDropdown @class="popup-menu" @horizontalPosition="auto-right" @verticalPosition="below" as |D|>
-  <D.Trigger
-    data-test-popup-menu-trigger="month"
-    class={{concat "toolbar-link" (if D.isOpen " is-active")}}
-    @htmlTag="button"
-  >
-    {{or this.startMonth "Month"}}
-    <Chevron @direction="down" @isButton={{true}} />
-  </D.Trigger>
-  <D.Content @defaultClass="popup-menu-content is-wide">
-    <nav class="box menu scroll" aria-label="months">
-      <ul data-test-month-list class="menu-list">
-        {{#each this.months as |month index|}}
-          <button
-            type="button"
-            class="button link"
-            disabled={{if (lt index this.allowedMonthMax) false true}}
-            {{on "click" (fn this.selectStartMonth month D.actions)}}
-          >
-            {{month}}
-          </button>
-        {{/each}}
-      </ul>
-    </nav>
-  </D.Content>
-</BasicDropdown>
-<BasicDropdown @class="popup-menu" @horizontalPosition="auto-right" @verticalPosition="below" as |D|>
-  <D.Trigger
-    data-test-popup-menu-trigger="year"
-    class={{concat "toolbar-link" (if D.isOpen " is-active")}}
-    @htmlTag="button"
-  >
-    {{or this.startYear "Year"}}
-    <Chevron @direction="down" @isButton={{true}} />
-  </D.Trigger>
-  <D.Content @defaultClass="popup-menu-content is-wide">
-    <nav class="box menu" aria-label="years">
-      <ul data-test-year-list class="menu-list">
-        {{#each this.years as |year|}}
-          <button
-            type="button"
-            class="button link"
-            disabled={{if (eq year this.disabledYear) true false}}
-            {{on "click" (fn this.selectStartYear year D.actions)}}
-          >
-            {{year}}
-          </button>
-        {{/each}}
-      </ul>
-    </nav>
-  </D.Content>
-</BasicDropdown>
-<button
-  data-test-date-dropdown-submit
-  type="button"
-  class="button is-primary"
-  disabled={{if (and this.startMonth this.startYear) false true}}
-  {{on "click" this.saveDateSelection}}
->
-  {{or @submitText "Submit"}}
-</button>
->>>>>>> d4766766
+{{/if}}