package vault

import (
	"context"
	"errors"
	"fmt"
	"strings"
	"sync"
	"sync/atomic"

	"github.com/golang/protobuf/ptypes"
	"github.com/hashicorp/errwrap"
	memdb "github.com/hashicorp/go-memdb"
	uuid "github.com/hashicorp/go-uuid"
	"github.com/hashicorp/vault/helper/consts"
	"github.com/hashicorp/vault/helper/identity"
	"github.com/hashicorp/vault/helper/identity/mfa"
	"github.com/hashicorp/vault/helper/namespace"
	"github.com/hashicorp/vault/helper/storagepacker"
	"github.com/hashicorp/vault/helper/strutil"
	"github.com/hashicorp/vault/logical"
)

var (
	errDuplicateIdentityName = errors.New("duplicate identity name")
)

func (c *Core) SetLoadCaseSensitiveIdentityStore(caseSensitive bool) {
	c.loadCaseSensitiveIdentityStore = caseSensitive
}

func (c *Core) loadIdentityStoreArtifacts(ctx context.Context) error {
	if c.identityStore == nil {
		c.logger.Warn("identity store is not setup, skipping loading")
		return nil
	}

	// Check for the legacy -> v2 upgrade case
	upgradeLegacyStoragePacker := func(prefix string, packer storagepacker.StoragePacker) error {
		c.logger.Trace("checking for identity storagepacker upgrade", "prefix", prefix)
		bucketStorageView := logical.NewStorageView(c.identityStore.view, prefix+"buckets/")
		vals, err := bucketStorageView.List(ctx, "")
		if err != nil {
			return err
		}
		c.logger.Trace("found buckets to upgrade", "buckets", vals)
		bucketsToUpgrade := make([]string, 0, 256)
		for _, val := range vals {
			if val == "v2/" {
				continue
			}
			bucketsToUpgrade = append(bucketsToUpgrade, val)
		}

		if len(bucketsToUpgrade) == 0 {
			return nil
		}

		packer.SetQueueMode(true)
		for _, key := range bucketsToUpgrade {
			c.logger.Trace("upgrading bucket", "key", key)
			storageEntry, err := bucketStorageView.Get(ctx, key)
			if err != nil {
				return err
			}
			if storageEntry == nil {
				c.logger.Trace("bucket nil")
				// Not clear what to do here really, but if there's really
				// nothing there, nothing to load, so continue
				continue
			}
			bucket, err := packer.DecodeBucket(storageEntry)
			if err != nil {
				return err
			}
			// Set to the new prefix
			for _, item := range bucket.Items {
				packer.PutItem(ctx, item)
			}
		}
		packer.SetQueueMode(false)
		// We don't want to try persisting/deleting on a secondary. What will
		// happen is: since the buckets will be in the cache in the storage
		// packer with the new data, they won't get flushed, but further
		// lookups will hit those in-memory updated buckets and return the new
		// values, so memdb will actually use the new values. When the new
		// buckets get written on the primary, since there is no randomness
		// they should also match the buckets that were upgraded in memory
		// here; when the old buckets get removed on the primary, it will then
		// be essentially a noop here and when memdb tries to expire entries it
		// will just not find any. I think.
		if !c.perfStandby && !c.ReplicationState().HasState(consts.ReplicationPerformanceSecondary|consts.ReplicationPerformanceStandby) {
			if err := packer.FlushQueue(ctx); err != nil {
				return err
			}
			for _, key := range bucketsToUpgrade {
				if err := bucketStorageView.Delete(ctx, key); err != nil {
					return err
				}
			}
		}

		return nil
	}

	if err := upgradeLegacyStoragePacker(entityStoragePackerPrefix, c.identityStore.entityPacker); err != nil {
		return err
	}
	if err := upgradeLegacyStoragePacker(groupStoragePackerPrefix, c.identityStore.groupPacker); err != nil {
		return err
	}

	loadFunc := func(context.Context) error {
		err := c.identityStore.loadEntities(ctx)
		if err != nil {
			return err
		}
		return c.identityStore.loadGroups(ctx)
	}

	if !c.loadCaseSensitiveIdentityStore {
		// Load everything when memdb is set to operate on lower cased names
		err := loadFunc(ctx)
		switch {
		case err == nil:
			// If it succeeds, all is well
			return nil
		case err != nil && !errwrap.Contains(err, errDuplicateIdentityName.Error()):
			return err
		}
	}

	c.identityStore.logger.Warn("enabling case sensitive identity names")

	// Set identity store to operate on case sensitive identity names
	c.identityStore.disableLowerCasedNames = true

	// Swap the memdb instance by the one which operates on case sensitive
	// names, hence obviating the need to unload anything that's already
	// loaded.
	if err := c.identityStore.resetDB(ctx); err != nil {
		return err
	}

	// Attempt to load identity artifacts once more after memdb is reset to
	// accept case sensitive names
	return loadFunc(ctx)
}

func (i *IdentityStore) sanitizeName(name string) string {
	if i.disableLowerCasedNames {
		return name
	}
	return strings.ToLower(name)
}

func (i *IdentityStore) loadGroups(ctx context.Context) error {
	i.logger.Debug("identity loading groups")

	allBuckets, err := i.groupPacker.BucketKeys(ctx)
	if err != nil {
		return errwrap.Wrapf("failed to scan for group buckets: {{err}}", err)
	}

	i.logger.Debug("group buckets collected", "num_existing", len(allBuckets))

	// Make the channels used for the worker pool
	broker := make(chan string)
	quit := make(chan bool)

	// Buffer these channels to prevent deadlocks
	errs := make(chan error, len(allBuckets))
	result := make(chan *storagepacker.LockedBucket, len(allBuckets))

	// Use a wait group
	wg := &sync.WaitGroup{}

	var restoreCount uint64

	// Create 64 workers to distribute work to
	for j := 0; j < consts.ExpirationRestoreWorkerCount; j++ {
		wg.Add(1)
		go func() {
			defer wg.Done()

			for {
				select {
				case bucketKey, ok := <-broker:
					// broker has been closed, we are done
					if !ok {
						return
					}

					bucket, err := i.groupPacker.GetBucket(ctx, bucketKey, false)
					if err != nil {
						errs <- err
						continue
					}

					// Write results out to the result channel
					result <- bucket

				// quit early
				case <-quit:
					return
				}
			}
		}()
	}

<<<<<<< HEAD
	// Distribute the collected keys to the workers in a go routine
	wg.Add(1)
	go func() {
		defer wg.Done()
		for j, bucketKey := range allBuckets {
			if j%50 == 0 {
				i.logger.Debug("group buckets loading", "progress", j)
=======
			// Remove dangling groups
			if group.NamespaceID != "" && !(i.core.ReplicationState().HasState(consts.ReplicationPerformanceSecondary) || i.core.perfStandby) {
				ns, err := NamespaceByID(ctx, group.NamespaceID, i.core)
				if err != nil {
					return err
				}
				if ns == nil {
					// Group's namespace doesn't exist anymore but the group
					// from the namespace still exists.
					i.logger.Warn("deleting group and its any existing aliases", "name", group.Name, "namespace_id", group.NamespaceID)
					err = i.groupPacker.DeleteItem(group.ID)
					if err != nil {
						return err
					}
					continue
				}
			}

			// Ensure that there are no groups with duplicate names
			groupByName, err := i.MemDBGroupByName(ctx, group.Name, false)
			if err != nil {
				return err
>>>>>>> 07f3e796
			}

			select {
			case <-quit:
				return

			default:
				broker <- bucketKey
			}
		}

		// Close the broker, causing worker routines to exit
		close(broker)
	}()

	// Restore each key by pulling from the result chan
	for j := 0; j < len(allBuckets); j++ {
		select {
		case err := <-errs:
			// Close all go routines
			close(quit)

			return err

		case bucket := <-result:
			// If there is no entry, nothing to restore
			if bucket == nil {
				continue
			}

			// Need to check both map and Items in case it's during upgrading
			items := make([]*storagepacker.Item, 0, len(bucket.Items)+len(bucket.ItemMap))
			items = append(items, bucket.Items...)
			for id, message := range bucket.ItemMap {
				items = append(items, &storagepacker.Item{ID: id, Message: message})
			}
			for _, item := range items {
				group, err := i.parseGroupFromBucketItem(item)
				if err != nil {
					return err
				}
				if group == nil {
					continue
				}

				// Ensure that there are no groups with duplicate names
				groupByName, err := i.MemDBGroupByName(ctx, group.Name, false)
				if err != nil {
					return err
				}
				if groupByName != nil {
					i.logger.Warn(errDuplicateIdentityName.Error(), "group_name", group.Name, "conflicting_group_name", groupByName.Name, "action", "merge the contents of duplicated groups into one and delete the other")
					if !i.disableLowerCasedNames {
						return errDuplicateIdentityName
					}
				}

				txn := i.db.Txn(true)

				// Before pull#5786, entity memberships in groups were not getting
				// updated when respective entities were deleted. This is here to
				// check that the entity IDs in the group are indeed valid, and if
				// not remove them.
				persist := false
				for _, memberEntityID := range group.MemberEntityIDs {
					entity, err := i.MemDBEntityByID(memberEntityID, false)
					if err != nil {
						return err
					}
					if entity == nil {
						persist = true
						group.MemberEntityIDs = strutil.StrListDelete(group.MemberEntityIDs, memberEntityID)
					}
				}

				err = i.UpsertGroupInTxn(ctx, txn, group, persist)
				if err != nil {
					txn.Abort()
					return errwrap.Wrapf("failed to update group in memdb: {{err}}", err)
				}

				txn.Commit()

				atomic.AddUint64(&restoreCount, 1)
			}
		}
	}

	// Let all go routines finish
	wg.Wait()

	if i.logger.IsInfo() {
		i.logger.Info("groups restored", "num_restored", atomic.LoadUint64(&restoreCount))
	}

	return nil
}

func (i *IdentityStore) loadEntities(ctx context.Context) error {
	// Accumulate existing entities
	i.logger.Debug("loading entities")
	allBuckets, err := i.entityPacker.BucketKeys(ctx)
	if err != nil {
		return errwrap.Wrapf("failed to scan for entity buckets: {{err}}", err)
	}

	i.logger.Debug("entity buckets collected", "num_existing", len(allBuckets))

	// Make the channels used for the worker pool
	broker := make(chan string)
	quit := make(chan bool)

	// Buffer these channels to prevent deadlocks
	errs := make(chan error, len(allBuckets))
	result := make(chan *storagepacker.LockedBucket, len(allBuckets))

	// Use a wait group
	wg := &sync.WaitGroup{}

	// Create 64 workers to distribute work to
	for j := 0; j < consts.ExpirationRestoreWorkerCount; j++ {
		wg.Add(1)
		go func() {
			defer wg.Done()

			for {
				select {
				case bucketKey, ok := <-broker:
					// broker has been closed, we are done
					if !ok {
						return
					}

					bucket, err := i.entityPacker.GetBucket(ctx, bucketKey, false)
					if err != nil {
						errs <- err
						continue
					}

					// Write results out to the result channel
					result <- bucket

				// quit early
				case <-quit:
					return
				}
			}
		}()
	}

	// Distribute the collected keys to the workers in a go routine
	wg.Add(1)
	go func() {
		defer wg.Done()
		for j, bucketKey := range allBuckets {
			if j%50 == 0 {
				i.logger.Debug("entity buckets loading", "progress", j)
			}

			select {
			case <-quit:
				return

			default:
				broker <- bucketKey
			}
		}

		// Close the broker, causing worker routines to exit
		close(broker)
	}()

	var restoreCount uint64

	// Restore each key by pulling from the result chan
	for j := 0; j < len(allBuckets); j++ {
		select {
		case err := <-errs:
			// Close all go routines
			close(quit)

			return err

		case bucket := <-result:
			// If there is no entry, nothing to restore
			if bucket == nil {
				continue
			}

			items := make([]*storagepacker.Item, 0, len(bucket.Items)+len(bucket.ItemMap))
			items = append(items, bucket.Items...)
			for id, message := range bucket.ItemMap {
				items = append(items, &storagepacker.Item{ID: id, Message: message})
			}
			for _, item := range items {
				entity, err := i.parseEntityFromBucketItem(ctx, item)
				if err != nil {
					return err
				}
				if entity == nil {
					continue
				}

				// Remove dangling entities
				if entity.NamespaceID != "" && !(i.core.ReplicationState().HasState(consts.ReplicationPerformanceSecondary) || i.core.perfStandby) {
					ns, err := NamespaceByID(ctx, entity.NamespaceID, i.core)
					if err != nil {
						return err
					}
					if ns == nil {
						// Entity's namespace doesn't exist anymore but the
						// entity from the namespace still exists.
						i.logger.Warn("deleting entity and its any existing aliases", "name", entity.Name, "namespace_id", entity.NamespaceID)
						err = i.entityPacker.DeleteItem(entity.ID)
						if err != nil {
							return err
						}
						continue
					}
				}

				// Ensure that there are no entities with duplicate names
				entityByName, err := i.MemDBEntityByName(ctx, entity.Name, false)
				if err != nil {
					return nil
				}
				if entityByName != nil {
					i.logger.Warn(errDuplicateIdentityName.Error(), "entity_name", entity.Name, "conflicting_entity_name", entityByName.Name, "action", "merge the duplicate entities into one")
					if !i.disableLowerCasedNames {
						return errDuplicateIdentityName
					}
				}

				// Only update MemDB and don't hit the storage again
				err = i.upsertEntity(ctx, entity, nil, false)
				if err != nil {
					return errwrap.Wrapf("failed to update entity in MemDB: {{err}}", err)
				}

				atomic.AddUint64(&restoreCount, 1)
			}
		}
	}

	// Let all go routines finish
	wg.Wait()

	if i.logger.IsInfo() {
		i.logger.Info("entities restored", "num_restored", atomic.LoadUint64(&restoreCount))
	}

	return nil
}

// upsertEntityInTxn either creates or updates an existing entity. The
// operations will be updated in both MemDB and storage. If 'persist' is set to
// false, then storage will not be updated. When an alias is transferred from
// one entity to another, both the source and destination entities should get
// updated, in which case, callers should send in both entity and
// previousEntity.
func (i *IdentityStore) upsertEntityInTxn(ctx context.Context, txn *memdb.Txn, entity *identity.Entity, previousEntity *identity.Entity, persist bool) error {
	var err error

	if txn == nil {
		return fmt.Errorf("txn is nil")
	}

	if entity == nil {
		return fmt.Errorf("entity is nil")
	}

	aliasFactors := make([]string, len(entity.Aliases))

	for index, alias := range entity.Aliases {
		// Verify that alias is not associated to a different one already
		aliasByFactors, err := i.MemDBAliasByFactors(alias.MountAccessor, alias.Name, false, false)
		if err != nil {
			return err
		}

		switch {
		case aliasByFactors == nil:
			// Not found, no merging needed
		case aliasByFactors.CanonicalID == entity.ID:
			// Lookup found the same entity, so it's already attached to the
			// right place
		case previousEntity != nil && aliasByFactors.CanonicalID == previousEntity.ID:
			// previousEntity isn't upserted yet so may still contain the old
			// alias reference in memdb if it was just changed; validate
			// whether or not it's _actually_ still tied to the entity
			var found bool
			for _, prevEntAlias := range previousEntity.Aliases {
				if prevEntAlias.ID == alias.ID {
					found = true
					break
				}
			}
			// If we didn't find the alias still tied to previousEntity, we
			// shouldn't use the merging logic and should bail
			if !found {
				break
			}

			// Otherwise it's still tied to previousEntity and fall through
			// into merging
			fallthrough
		default:
			i.logger.Warn("alias is already tied to a different entity; these entities are being merged", "alias_id", alias.ID, "other_entity_id", aliasByFactors.CanonicalID, "entity_aliases", entity.Aliases, "alias_by_factors", aliasByFactors)

			respErr, intErr := i.mergeEntity(ctx, txn, entity, []string{aliasByFactors.CanonicalID}, true, false, true, persist)
			switch {
			case respErr != nil:
				return respErr
			case intErr != nil:
				return intErr
			}

			// The entity and aliases will be loaded into memdb and persisted
			// as a result of the merge so we are done here
			return nil
		}

		if strutil.StrListContains(aliasFactors, i.sanitizeName(alias.Name)+alias.MountAccessor) {
			i.logger.Warn(errDuplicateIdentityName.Error(), "alias_name", alias.Name, "mount_accessor", alias.MountAccessor, "entity_name", entity.Name, "action", "delete one of the duplicate aliases")
			if !i.disableLowerCasedNames {
				return errDuplicateIdentityName
			}
		}

		// Insert or update alias in MemDB using the transaction created above
		err = i.MemDBUpsertAliasInTxn(txn, alias, false)
		if err != nil {
			return err
		}

		aliasFactors[index] = i.sanitizeName(alias.Name) + alias.MountAccessor
	}

	// If previous entity is set, update it in MemDB and persist it
	if previousEntity != nil {
		err = i.MemDBUpsertEntityInTxn(txn, previousEntity)
		if err != nil {
			return err
		}

		if persist {
			// Persist the previous entity object
			marshaledPreviousEntity, err := ptypes.MarshalAny(previousEntity)
			if err != nil {
				return err
			}
			err = i.entityPacker.PutItem(ctx, &storagepacker.Item{
				ID:      previousEntity.ID,
				Message: marshaledPreviousEntity,
			})
			if err != nil {
				return err
			}
		}
	}

	// Insert or update entity in MemDB using the transaction created above
	err = i.MemDBUpsertEntityInTxn(txn, entity)
	if err != nil {
		return err
	}

	if persist {
		entityAsAny, err := ptypes.MarshalAny(entity)
		if err != nil {
			return err
		}
		item := &storagepacker.Item{
			ID:      entity.ID,
			Message: entityAsAny,
		}

		// Persist the entity object
		err = i.entityPacker.PutItem(ctx, item)
		if err != nil {
			return err
		}
	}

	return nil
}

// upsertEntity either creates or updates an existing entity. The operations
// will be updated in both MemDB and storage. If 'persist' is set to false,
// then storage will not be updated. When an alias is transferred from one
// entity to another, both the source and destination entities should get
// updated, in which case, callers should send in both entity and
// previousEntity.
func (i *IdentityStore) upsertEntity(ctx context.Context, entity *identity.Entity, previousEntity *identity.Entity, persist bool) error {

	// Create a MemDB transaction to update both alias and entity
	txn := i.db.Txn(true)
	defer txn.Abort()

	err := i.upsertEntityInTxn(ctx, txn, entity, previousEntity, persist)
	if err != nil {
		return err
	}

	txn.Commit()

	return nil
}

func (i *IdentityStore) MemDBUpsertAliasInTxn(txn *memdb.Txn, alias *identity.Alias, groupAlias bool) error {
	if txn == nil {
		return fmt.Errorf("nil txn")
	}

	if alias == nil {
		return fmt.Errorf("alias is nil")
	}

	if alias.NamespaceID == "" {
		alias.NamespaceID = namespace.RootNamespaceID
	}

	tableName := entityAliasesTable
	if groupAlias {
		tableName = groupAliasesTable
	}

	aliasRaw, err := txn.First(tableName, "id", alias.ID)
	if err != nil {
		return errwrap.Wrapf("failed to lookup alias from memdb using alias ID: {{err}}", err)
	}

	if aliasRaw != nil {
		err = txn.Delete(tableName, aliasRaw)
		if err != nil {
			return errwrap.Wrapf("failed to delete alias from memdb: {{err}}", err)
		}
	}

	if err := txn.Insert(tableName, alias); err != nil {
		return errwrap.Wrapf("failed to update alias into memdb: {{err}}", err)
	}

	return nil
}

func (i *IdentityStore) MemDBAliasByIDInTxn(txn *memdb.Txn, aliasID string, clone bool, groupAlias bool) (*identity.Alias, error) {
	if aliasID == "" {
		return nil, fmt.Errorf("missing alias ID")
	}

	if txn == nil {
		return nil, fmt.Errorf("txn is nil")
	}

	tableName := entityAliasesTable
	if groupAlias {
		tableName = groupAliasesTable
	}

	aliasRaw, err := txn.First(tableName, "id", aliasID)
	if err != nil {
		return nil, errwrap.Wrapf("failed to fetch alias from memdb using alias ID: {{err}}", err)
	}

	if aliasRaw == nil {
		return nil, nil
	}

	alias, ok := aliasRaw.(*identity.Alias)
	if !ok {
		return nil, fmt.Errorf("failed to declare the type of fetched alias")
	}

	if clone {
		return alias.Clone()
	}

	return alias, nil
}

func (i *IdentityStore) MemDBAliasByID(aliasID string, clone bool, groupAlias bool) (*identity.Alias, error) {
	if aliasID == "" {
		return nil, fmt.Errorf("missing alias ID")
	}

	txn := i.db.Txn(false)

	return i.MemDBAliasByIDInTxn(txn, aliasID, clone, groupAlias)
}

func (i *IdentityStore) MemDBAliasByFactors(mountAccessor, aliasName string, clone bool, groupAlias bool) (*identity.Alias, error) {
	if aliasName == "" {
		return nil, fmt.Errorf("missing alias name")
	}

	if mountAccessor == "" {
		return nil, fmt.Errorf("missing mount accessor")
	}

	txn := i.db.Txn(false)

	return i.MemDBAliasByFactorsInTxn(txn, mountAccessor, aliasName, clone, groupAlias)
}

func (i *IdentityStore) MemDBAliasByFactorsInTxn(txn *memdb.Txn, mountAccessor, aliasName string, clone bool, groupAlias bool) (*identity.Alias, error) {
	if txn == nil {
		return nil, fmt.Errorf("nil txn")
	}

	if aliasName == "" {
		return nil, fmt.Errorf("missing alias name")
	}

	if mountAccessor == "" {
		return nil, fmt.Errorf("missing mount accessor")
	}

	tableName := entityAliasesTable
	if groupAlias {
		tableName = groupAliasesTable
	}

	aliasRaw, err := txn.First(tableName, "factors", mountAccessor, aliasName)
	if err != nil {
		return nil, errwrap.Wrapf("failed to fetch alias from memdb using factors: {{err}}", err)
	}

	if aliasRaw == nil {
		return nil, nil
	}

	alias, ok := aliasRaw.(*identity.Alias)
	if !ok {
		return nil, fmt.Errorf("failed to declare the type of fetched alias")
	}

	if clone {
		return alias.Clone()
	}

	return alias, nil
}

func (i *IdentityStore) MemDBDeleteAliasByIDInTxn(txn *memdb.Txn, aliasID string, groupAlias bool) error {
	if aliasID == "" {
		return nil
	}

	if txn == nil {
		return fmt.Errorf("txn is nil")
	}

	alias, err := i.MemDBAliasByIDInTxn(txn, aliasID, false, groupAlias)
	if err != nil {
		return err
	}

	if alias == nil {
		return nil
	}

	tableName := entityAliasesTable
	if groupAlias {
		tableName = groupAliasesTable
	}

	err = txn.Delete(tableName, alias)
	if err != nil {
		return errwrap.Wrapf("failed to delete alias from memdb: {{err}}", err)
	}

	return nil
}

func (i *IdentityStore) MemDBAliases(ws memdb.WatchSet, groupAlias bool) (memdb.ResultIterator, error) {
	txn := i.db.Txn(false)

	tableName := entityAliasesTable
	if groupAlias {
		tableName = groupAliasesTable
	}

	iter, err := txn.Get(tableName, "id")
	if err != nil {
		return nil, err
	}

	ws.Add(iter.WatchCh())

	return iter, nil
}

func (i *IdentityStore) MemDBUpsertEntityInTxn(txn *memdb.Txn, entity *identity.Entity) error {
	if txn == nil {
		return fmt.Errorf("nil txn")
	}

	if entity == nil {
		return fmt.Errorf("entity is nil")
	}

	if entity.NamespaceID == "" {
		entity.NamespaceID = namespace.RootNamespaceID
	}

	entityRaw, err := txn.First(entitiesTable, "id", entity.ID)
	if err != nil {
		return errwrap.Wrapf("failed to lookup entity from memdb using entity id: {{err}}", err)
	}

	if entityRaw != nil {
		err = txn.Delete(entitiesTable, entityRaw)
		if err != nil {
			return errwrap.Wrapf("failed to delete entity from memdb: {{err}}", err)
		}
	}

	if err := txn.Insert(entitiesTable, entity); err != nil {
		return errwrap.Wrapf("failed to update entity into memdb: {{err}}", err)
	}

	return nil
}

func (i *IdentityStore) MemDBEntityByIDInTxn(txn *memdb.Txn, entityID string, clone bool) (*identity.Entity, error) {
	if entityID == "" {
		return nil, fmt.Errorf("missing entity id")
	}

	if txn == nil {
		return nil, fmt.Errorf("txn is nil")
	}

	entityRaw, err := txn.First(entitiesTable, "id", entityID)
	if err != nil {
		return nil, errwrap.Wrapf("failed to fetch entity from memdb using entity id: {{err}}", err)
	}

	if entityRaw == nil {
		return nil, nil
	}

	entity, ok := entityRaw.(*identity.Entity)
	if !ok {
		return nil, fmt.Errorf("failed to declare the type of fetched entity")
	}

	if clone {
		return entity.Clone()
	}

	return entity, nil
}

func (i *IdentityStore) MemDBEntityByID(entityID string, clone bool) (*identity.Entity, error) {
	if entityID == "" {
		return nil, fmt.Errorf("missing entity id")
	}

	txn := i.db.Txn(false)

	return i.MemDBEntityByIDInTxn(txn, entityID, clone)
}

func (i *IdentityStore) MemDBEntityByName(ctx context.Context, entityName string, clone bool) (*identity.Entity, error) {
	if entityName == "" {
		return nil, fmt.Errorf("missing entity name")
	}

	txn := i.db.Txn(false)

	return i.MemDBEntityByNameInTxn(ctx, txn, entityName, clone)
}

func (i *IdentityStore) MemDBEntityByNameInTxn(ctx context.Context, txn *memdb.Txn, entityName string, clone bool) (*identity.Entity, error) {
	if entityName == "" {
		return nil, fmt.Errorf("missing entity name")
	}

	ns, err := namespace.FromContext(ctx)
	if err != nil {
		return nil, err
	}

	entityRaw, err := txn.First(entitiesTable, "name", ns.ID, entityName)
	if err != nil {
		return nil, errwrap.Wrapf("failed to fetch entity from memdb using entity name: {{err}}", err)
	}

	if entityRaw == nil {
		return nil, nil
	}

	entity, ok := entityRaw.(*identity.Entity)
	if !ok {
		return nil, fmt.Errorf("failed to declare the type of fetched entity")
	}

	if clone {
		return entity.Clone()
	}

	return entity, nil
}

func (i *IdentityStore) MemDBEntitiesByBucketEntryKeyHashInTxn(txn *memdb.Txn, hashValue string) ([]*identity.Entity, error) {
	if txn == nil {
		return nil, fmt.Errorf("nil txn")
	}

	if hashValue == "" {
		return nil, fmt.Errorf("empty hash value")
	}

	entitiesIter, err := txn.Get(entitiesTable, "bucket_key_hash", hashValue)
	if err != nil {
		return nil, errwrap.Wrapf("failed to lookup entities using bucket entry key hash: {{err}}", err)
	}

	var entities []*identity.Entity
	for entity := entitiesIter.Next(); entity != nil; entity = entitiesIter.Next() {
		entities = append(entities, entity.(*identity.Entity))
	}

	return entities, nil
}

func (i *IdentityStore) MemDBEntityByMergedEntityID(mergedEntityID string, clone bool) (*identity.Entity, error) {
	if mergedEntityID == "" {
		return nil, fmt.Errorf("missing merged entity id")
	}

	txn := i.db.Txn(false)

	entityRaw, err := txn.First(entitiesTable, "merged_entity_ids", mergedEntityID)
	if err != nil {
		return nil, errwrap.Wrapf("failed to fetch entity from memdb using merged entity id: {{err}}", err)
	}

	if entityRaw == nil {
		return nil, nil
	}

	entity, ok := entityRaw.(*identity.Entity)
	if !ok {
		return nil, fmt.Errorf("failed to declare the type of fetched entity")
	}

	if clone {
		return entity.Clone()
	}

	return entity, nil
}

func (i *IdentityStore) MemDBEntityByAliasIDInTxn(txn *memdb.Txn, aliasID string, clone bool) (*identity.Entity, error) {
	if aliasID == "" {
		return nil, fmt.Errorf("missing alias ID")
	}

	if txn == nil {
		return nil, fmt.Errorf("txn is nil")
	}

	alias, err := i.MemDBAliasByIDInTxn(txn, aliasID, false, false)
	if err != nil {
		return nil, err
	}

	if alias == nil {
		return nil, nil
	}

	return i.MemDBEntityByIDInTxn(txn, alias.CanonicalID, clone)
}

func (i *IdentityStore) MemDBEntityByAliasID(aliasID string, clone bool) (*identity.Entity, error) {
	if aliasID == "" {
		return nil, fmt.Errorf("missing alias ID")
	}

	txn := i.db.Txn(false)

	return i.MemDBEntityByAliasIDInTxn(txn, aliasID, clone)
}

func (i *IdentityStore) MemDBDeleteEntityByID(entityID string) error {
	if entityID == "" {
		return nil
	}

	txn := i.db.Txn(true)
	defer txn.Abort()

	err := i.MemDBDeleteEntityByIDInTxn(txn, entityID)
	if err != nil {
		return err
	}

	txn.Commit()

	return nil
}

func (i *IdentityStore) MemDBDeleteEntityByIDInTxn(txn *memdb.Txn, entityID string) error {
	if entityID == "" {
		return nil
	}

	if txn == nil {
		return fmt.Errorf("txn is nil")
	}

	entity, err := i.MemDBEntityByIDInTxn(txn, entityID, false)
	if err != nil {
		return err
	}

	if entity == nil {
		return nil
	}

	err = txn.Delete(entitiesTable, entity)
	if err != nil {
		return errwrap.Wrapf("failed to delete entity from memdb: {{err}}", err)
	}

	return nil
}

func (i *IdentityStore) sanitizeAlias(ctx context.Context, alias *identity.Alias) error {
	var err error

	if alias == nil {
		return fmt.Errorf("alias is nil")
	}

	// Alias must always be tied to a canonical object
	if alias.CanonicalID == "" {
		return fmt.Errorf("missing canonical ID")
	}

	// Alias must have a name
	if alias.Name == "" {
		return fmt.Errorf("missing alias name %q", alias.Name)
	}

	// Alias metadata should always be map[string]string
	err = validateMetadata(alias.Metadata)
	if err != nil {
		return errwrap.Wrapf("invalid alias metadata: {{err}}", err)
	}

	// Create an ID if there isn't one already
	if alias.ID == "" {
		alias.ID, err = uuid.GenerateUUID()
		if err != nil {
			return fmt.Errorf("failed to generate alias ID")
		}
	}

	if alias.NamespaceID == "" {
		ns, err := namespace.FromContext(ctx)
		if err != nil {
			return err
		}
		alias.NamespaceID = ns.ID
	}

	ns, err := namespace.FromContext(ctx)
	if err != nil {
		return err
	}
	if ns.ID != alias.NamespaceID {
		return fmt.Errorf("alias belongs to a different namespace")
	}

	// Set the creation and last update times
	if alias.CreationTime == nil {
		alias.CreationTime = ptypes.TimestampNow()
		alias.LastUpdateTime = alias.CreationTime
	} else {
		alias.LastUpdateTime = ptypes.TimestampNow()
	}

	return nil
}

func (i *IdentityStore) sanitizeEntity(ctx context.Context, entity *identity.Entity) error {
	var err error

	if entity == nil {
		return fmt.Errorf("entity is nil")
	}

	// Create an ID if there isn't one already
	if entity.ID == "" {
		entity.ID, err = uuid.GenerateUUID()
		if err != nil {
			return fmt.Errorf("failed to generate entity id")
		}

		// Set the hash value of the storage bucket key in entity
		entity.BucketKeyHash = i.entityPacker.BucketKeyHashByItemID(entity.ID)
	}

	ns, err := namespace.FromContext(ctx)
	if err != nil {
		return err
	}
	if entity.NamespaceID == "" {
		entity.NamespaceID = ns.ID
	}
	if ns.ID != entity.NamespaceID {
		return fmt.Errorf("entity does not belong to this namespace")
	}

	// Create a name if there isn't one already
	if entity.Name == "" {
		entity.Name, err = i.generateName(ctx, "entity")
		if err != nil {
			return fmt.Errorf("failed to generate entity name")
		}
	}

	// Entity metadata should always be map[string]string
	err = validateMetadata(entity.Metadata)
	if err != nil {
		return errwrap.Wrapf("invalid entity metadata: {{err}}", err)
	}

	// Set the creation and last update times
	if entity.CreationTime == nil {
		entity.CreationTime = ptypes.TimestampNow()
		entity.LastUpdateTime = entity.CreationTime
	} else {
		entity.LastUpdateTime = ptypes.TimestampNow()
	}

	// Ensure that MFASecrets is non-nil at any time. This is useful when MFA
	// secret generation procedures try to append MFA info to entity.
	if entity.MFASecrets == nil {
		entity.MFASecrets = make(map[string]*mfa.Secret)
	}

	return nil
}

func (i *IdentityStore) sanitizeAndUpsertGroup(ctx context.Context, group *identity.Group, memberGroupIDs []string) error {
	var err error

	if group == nil {
		return fmt.Errorf("group is nil")
	}

	// Create an ID if there isn't one already
	if group.ID == "" {
		group.ID, err = uuid.GenerateUUID()
		if err != nil {
			return fmt.Errorf("failed to generate group id")
		}

		// Set the hash value of the storage bucket key in group
		group.BucketKeyHash = i.groupPacker.BucketKeyHashByItemID(group.ID)
	}

	if group.NamespaceID == "" {
		ns, err := namespace.FromContext(ctx)
		if err != nil {
			return err
		}
		group.NamespaceID = ns.ID
	}
	ns, err := namespace.FromContext(ctx)
	if err != nil {
		return err
	}
	if ns.ID != group.NamespaceID {
		return fmt.Errorf("group does not belong to this namespace")
	}

	// Create a name if there isn't one already
	if group.Name == "" {
		group.Name, err = i.generateName(ctx, "group")
		if err != nil {
			return fmt.Errorf("failed to generate group name")
		}
	}

	// Entity metadata should always be map[string]string
	err = validateMetadata(group.Metadata)
	if err != nil {
		return errwrap.Wrapf("invalid group metadata: {{err}}", err)
	}

	// Set the creation and last update times
	if group.CreationTime == nil {
		group.CreationTime = ptypes.TimestampNow()
		group.LastUpdateTime = group.CreationTime
	} else {
		group.LastUpdateTime = ptypes.TimestampNow()
	}

	// Remove duplicate entity IDs and check if all IDs are valid
	group.MemberEntityIDs = strutil.RemoveDuplicates(group.MemberEntityIDs, false)
	for _, entityID := range group.MemberEntityIDs {
		entity, err := i.MemDBEntityByID(entityID, false)
		if err != nil {
			return errwrap.Wrapf(fmt.Sprintf("failed to validate entity ID %q: {{err}}", entityID), err)
		}
		if entity == nil {
			return fmt.Errorf("invalid entity ID %q", entityID)
		}
	}

	txn := i.db.Txn(true)
	defer txn.Abort()

	memberGroupIDs = strutil.RemoveDuplicates(memberGroupIDs, false)

	// For those group member IDs that are removed from the list, remove current
	// group ID as their respective ParentGroupID.

	// Get the current MemberGroups IDs for this group
	var currentMemberGroupIDs []string
	currentMemberGroups, err := i.MemDBGroupsByParentGroupID(group.ID, false)
	if err != nil {
		return err
	}
	for _, currentMemberGroup := range currentMemberGroups {
		currentMemberGroupIDs = append(currentMemberGroupIDs, currentMemberGroup.ID)
	}

	// Update parent group IDs in the removed members
	for _, currentMemberGroupID := range currentMemberGroupIDs {
		if strutil.StrListContains(memberGroupIDs, currentMemberGroupID) {
			continue
		}

		currentMemberGroup, err := i.MemDBGroupByID(currentMemberGroupID, true)
		if err != nil {
			return err
		}
		if currentMemberGroup == nil {
			return fmt.Errorf("invalid member group ID %q", currentMemberGroupID)
		}

		// Remove group ID from the parent group IDs
		currentMemberGroup.ParentGroupIDs = strutil.StrListDelete(currentMemberGroup.ParentGroupIDs, group.ID)

		err = i.UpsertGroupInTxn(ctx, txn, currentMemberGroup, true)
		if err != nil {
			return err
		}
	}

	// After the group lock is held, make membership updates to all the
	// relevant groups
	for _, memberGroupID := range memberGroupIDs {
		memberGroup, err := i.MemDBGroupByID(memberGroupID, true)
		if err != nil {
			return err
		}
		if memberGroup == nil {
			return fmt.Errorf("invalid member group ID %q", memberGroupID)
		}

		// Skip if memberGroupID is already a member of group.ID
		if strutil.StrListContains(memberGroup.ParentGroupIDs, group.ID) {
			continue
		}

		// Ensure that adding memberGroupID does not lead to cyclic
		// relationships
		// Detect self loop
		if group.ID == memberGroupID {
			return fmt.Errorf("member group ID %q is same as the ID of the group", group.ID)
		}

		groupByID, err := i.MemDBGroupByID(group.ID, true)
		if err != nil {
			return err
		}

		// If group is nil, that means that a group doesn't already exist and its
		// okay to add any group as its member group.
		if groupByID != nil {
			// If adding the memberGroupID to groupID creates a cycle, then groupID must
			// be a hop in that loop. Start a DFS traversal from memberGroupID and see if
			// it reaches back to groupID. If it does, then it's a loop.

			// Created a visited set
			visited := make(map[string]bool)
			cycleDetected, err := i.detectCycleDFS(visited, groupByID.ID, memberGroupID)
			if err != nil {
				return fmt.Errorf("failed to perform cyclic relationship detection for member group ID %q", memberGroupID)
			}
			if cycleDetected {
				return fmt.Errorf("cyclic relationship detected for member group ID %q", memberGroupID)
			}
		}

		memberGroup.ParentGroupIDs = append(memberGroup.ParentGroupIDs, group.ID)

		// This technically is not upsert. It is only update, only the method
		// name is upsert here.
		err = i.UpsertGroupInTxn(ctx, txn, memberGroup, true)
		if err != nil {
			// Ideally we would want to revert the whole operation in case of
			// errors while persisting in member groups. But there is no
			// storage transaction support yet. When we do have it, this will need
			// an update.
			return err
		}
	}

	// Sanitize the group alias
	if group.Alias != nil {
		group.Alias.CanonicalID = group.ID
		err = i.sanitizeAlias(ctx, group.Alias)
		if err != nil {
			return err
		}
	}

	err = i.UpsertGroupInTxn(ctx, txn, group, true)
	if err != nil {
		return err
	}

	txn.Commit()

	return nil
}

func (i *IdentityStore) deleteAliasesInEntityInTxn(txn *memdb.Txn, entity *identity.Entity, aliases []*identity.Alias) error {
	if entity == nil {
		return fmt.Errorf("entity is nil")
	}

	if txn == nil {
		return fmt.Errorf("txn is nil")
	}

	var remainList []*identity.Alias
	var removeList []*identity.Alias

	for _, item := range aliases {
		for _, alias := range entity.Aliases {
			if alias.ID == item.ID {
				removeList = append(removeList, alias)
			} else {
				remainList = append(remainList, alias)
			}
		}
	}

	// Remove identity indices from aliases table for those that needs to
	// be removed
	for _, alias := range removeList {
		err := i.MemDBDeleteAliasByIDInTxn(txn, alias.ID, false)
		if err != nil {
			return err
		}
	}

	// Update the entity with remaining items
	entity.Aliases = remainList

	return nil
}

// validateMeta validates a set of key/value pairs from the agent config
func validateMetadata(meta map[string]string) error {
	if len(meta) > metaMaxKeyPairs {
		return fmt.Errorf("metadata cannot contain more than %d key/value pairs", metaMaxKeyPairs)
	}

	for key, value := range meta {
		if err := validateMetaPair(key, value); err != nil {
			return errwrap.Wrapf(fmt.Sprintf("failed to load metadata pair (%q, %q): {{err}}", key, value), err)
		}
	}

	return nil
}

// validateMetaPair checks that the given key/value pair is in a valid format
func validateMetaPair(key, value string) error {
	if key == "" {
		return fmt.Errorf("key cannot be blank")
	}
	if !metaKeyFormatRegEx(key) {
		return fmt.Errorf("key contains invalid characters")
	}
	if len(key) > metaKeyMaxLength {
		return fmt.Errorf("key is too long (limit: %d characters)", metaKeyMaxLength)
	}
	if strings.HasPrefix(key, metaKeyReservedPrefix) {
		return fmt.Errorf("key prefix %q is reserved for internal use", metaKeyReservedPrefix)
	}
	if len(value) > metaValueMaxLength {
		return fmt.Errorf("value is too long (limit: %d characters)", metaValueMaxLength)
	}
	return nil
}

func (i *IdentityStore) MemDBGroupByNameInTxn(ctx context.Context, txn *memdb.Txn, groupName string, clone bool) (*identity.Group, error) {
	if groupName == "" {
		return nil, fmt.Errorf("missing group name")
	}

	if txn == nil {
		return nil, fmt.Errorf("txn is nil")
	}

	ns, err := namespace.FromContext(ctx)
	if err != nil {
		return nil, err
	}

	groupRaw, err := txn.First(groupsTable, "name", ns.ID, groupName)
	if err != nil {
		return nil, errwrap.Wrapf("failed to fetch group from memdb using group name: {{err}}", err)
	}

	if groupRaw == nil {
		return nil, nil
	}

	group, ok := groupRaw.(*identity.Group)
	if !ok {
		return nil, fmt.Errorf("failed to declare the type of fetched group")
	}

	if clone {
		return group.Clone()
	}

	return group, nil
}

func (i *IdentityStore) MemDBGroupByName(ctx context.Context, groupName string, clone bool) (*identity.Group, error) {
	if groupName == "" {
		return nil, fmt.Errorf("missing group name")
	}

	txn := i.db.Txn(false)

	return i.MemDBGroupByNameInTxn(ctx, txn, groupName, clone)
}

func (i *IdentityStore) UpsertGroup(ctx context.Context, group *identity.Group, persist bool) error {
	txn := i.db.Txn(true)
	defer txn.Abort()

	err := i.UpsertGroupInTxn(ctx, txn, group, true)
	if err != nil {
		return err
	}

	txn.Commit()

	return nil
}

func (i *IdentityStore) UpsertGroupInTxn(ctx context.Context, txn *memdb.Txn, group *identity.Group, persist bool) error {
	var err error

	if txn == nil {
		return fmt.Errorf("txn is nil")
	}

	if group == nil {
		return fmt.Errorf("group is nil")
	}

	// Increment the modify index of the group
	group.ModifyIndex++

	// Clear the old alias from memdb
	groupClone, err := i.MemDBGroupByID(group.ID, true)
	if err != nil {
		return err
	}
	if groupClone != nil && groupClone.Alias != nil {
		err = i.MemDBDeleteAliasByIDInTxn(txn, groupClone.Alias.ID, true)
		if err != nil {
			return err
		}
	}

	// Add the new alias to memdb
	if group.Alias != nil {
		err = i.MemDBUpsertAliasInTxn(txn, group.Alias, true)
		if err != nil {
			return err
		}
	}

	// Insert or update group in MemDB using the transaction created above
	err = i.MemDBUpsertGroupInTxn(txn, group)
	if err != nil {
		return err
	}

	if persist {
		groupAsAny, err := ptypes.MarshalAny(group)
		if err != nil {
			return err
		}

		item := &storagepacker.Item{
			ID:      group.ID,
			Message: groupAsAny,
		}

		sent, err := sendGroupUpgrade(i, group)
		if err != nil {
			return err
		}
		if !sent {
			if err := i.groupPacker.PutItem(ctx, item); err != nil {
				return err
			}
		}
	}

	return nil
}

func (i *IdentityStore) MemDBUpsertGroupInTxn(txn *memdb.Txn, group *identity.Group) error {
	if txn == nil {
		return fmt.Errorf("nil txn")
	}

	if group == nil {
		return fmt.Errorf("group is nil")
	}

	if group.NamespaceID == "" {
		group.NamespaceID = namespace.RootNamespaceID
	}

	groupRaw, err := txn.First(groupsTable, "id", group.ID)
	if err != nil {
		return errwrap.Wrapf("failed to lookup group from memdb using group id: {{err}}", err)
	}

	if groupRaw != nil {
		err = txn.Delete(groupsTable, groupRaw)
		if err != nil {
			return errwrap.Wrapf("failed to delete group from memdb: {{err}}", err)
		}
	}

	if err := txn.Insert(groupsTable, group); err != nil {
		return errwrap.Wrapf("failed to update group into memdb: {{err}}", err)
	}

	return nil
}

func (i *IdentityStore) MemDBDeleteGroupByIDInTxn(txn *memdb.Txn, groupID string) error {
	if groupID == "" {
		return nil
	}

	if txn == nil {
		return fmt.Errorf("txn is nil")
	}

	group, err := i.MemDBGroupByIDInTxn(txn, groupID, false)
	if err != nil {
		return err
	}

	if group == nil {
		return nil
	}

	err = txn.Delete("groups", group)
	if err != nil {
		return errwrap.Wrapf("failed to delete group from memdb: {{err}}", err)
	}

	return nil
}

func (i *IdentityStore) MemDBGroupByIDInTxn(txn *memdb.Txn, groupID string, clone bool) (*identity.Group, error) {
	if groupID == "" {
		return nil, fmt.Errorf("missing group ID")
	}

	if txn == nil {
		return nil, fmt.Errorf("txn is nil")
	}

	groupRaw, err := txn.First(groupsTable, "id", groupID)
	if err != nil {
		return nil, errwrap.Wrapf("failed to fetch group from memdb using group ID: {{err}}", err)
	}

	if groupRaw == nil {
		return nil, nil
	}

	group, ok := groupRaw.(*identity.Group)
	if !ok {
		return nil, fmt.Errorf("failed to declare the type of fetched group")
	}

	if clone {
		return group.Clone()
	}

	return group, nil
}

func (i *IdentityStore) MemDBGroupByID(groupID string, clone bool) (*identity.Group, error) {
	if groupID == "" {
		return nil, fmt.Errorf("missing group ID")
	}

	txn := i.db.Txn(false)

	return i.MemDBGroupByIDInTxn(txn, groupID, clone)
}

func (i *IdentityStore) MemDBGroupsByParentGroupIDInTxn(txn *memdb.Txn, memberGroupID string, clone bool) ([]*identity.Group, error) {
	if memberGroupID == "" {
		return nil, fmt.Errorf("missing member group ID")
	}

	groupsIter, err := txn.Get(groupsTable, "parent_group_ids", memberGroupID)
	if err != nil {
		return nil, errwrap.Wrapf("failed to lookup groups using member group ID: {{err}}", err)
	}

	var groups []*identity.Group
	for group := groupsIter.Next(); group != nil; group = groupsIter.Next() {
		entry := group.(*identity.Group)
		if clone {
			entry, err = entry.Clone()
			if err != nil {
				return nil, err
			}
		}
		groups = append(groups, entry)
	}

	return groups, nil
}

func (i *IdentityStore) MemDBGroupsByParentGroupID(memberGroupID string, clone bool) ([]*identity.Group, error) {
	if memberGroupID == "" {
		return nil, fmt.Errorf("missing member group ID")
	}

	txn := i.db.Txn(false)

	return i.MemDBGroupsByParentGroupIDInTxn(txn, memberGroupID, clone)
}

func (i *IdentityStore) MemDBGroupsByMemberEntityID(entityID string, clone bool, externalOnly bool) ([]*identity.Group, error) {
	txn := i.db.Txn(false)
	defer txn.Abort()

	return i.MemDBGroupsByMemberEntityIDInTxn(txn, entityID, clone, externalOnly)
}

func (i *IdentityStore) MemDBGroupsByMemberEntityIDInTxn(txn *memdb.Txn, entityID string, clone bool, externalOnly bool) ([]*identity.Group, error) {
	if entityID == "" {
		return nil, fmt.Errorf("missing entity ID")
	}

	groupsIter, err := txn.Get(groupsTable, "member_entity_ids", entityID)
	if err != nil {
		return nil, errwrap.Wrapf("failed to lookup groups using entity ID: {{err}}", err)
	}

	var groups []*identity.Group
	for group := groupsIter.Next(); group != nil; group = groupsIter.Next() {
		entry := group.(*identity.Group)
		if externalOnly && entry.Type == groupTypeInternal {
			continue
		}
		if clone {
			entry, err = entry.Clone()
			if err != nil {
				return nil, err
			}
		}
		groups = append(groups, entry)
	}

	return groups, nil
}

func (i *IdentityStore) groupPoliciesByEntityID(entityID string) (map[string][]string, error) {
	if entityID == "" {
		return nil, fmt.Errorf("empty entity ID")
	}

	groups, err := i.MemDBGroupsByMemberEntityID(entityID, false, false)
	if err != nil {
		return nil, err
	}

	visited := make(map[string]bool)
	policies := make(map[string][]string)
	for _, group := range groups {
		err := i.collectPoliciesReverseDFS(group, visited, policies)
		if err != nil {
			return nil, err
		}
	}

	return policies, nil
}

func (i *IdentityStore) groupsByEntityID(entityID string) ([]*identity.Group, []*identity.Group, error) {
	if entityID == "" {
		return nil, nil, fmt.Errorf("empty entity ID")
	}

	groups, err := i.MemDBGroupsByMemberEntityID(entityID, true, false)
	if err != nil {
		return nil, nil, err
	}

	visited := make(map[string]bool)
	var tGroups []*identity.Group
	for _, group := range groups {
		gGroups, err := i.collectGroupsReverseDFS(group, visited, nil)
		if err != nil {
			return nil, nil, err
		}
		tGroups = append(tGroups, gGroups...)
	}

	// Remove duplicates
	groupMap := make(map[string]*identity.Group)
	for _, group := range tGroups {
		groupMap[group.ID] = group
	}

	tGroups = make([]*identity.Group, 0, len(groupMap))
	for _, group := range groupMap {
		tGroups = append(tGroups, group)
	}

	diff := diffGroups(groups, tGroups)

	// For sanity
	// There should not be any group that gets deleted
	if len(diff.Deleted) != 0 {
		return nil, nil, fmt.Errorf("failed to diff group memberships")
	}

	return diff.Unmodified, diff.New, nil
}

func (i *IdentityStore) collectGroupsReverseDFS(group *identity.Group, visited map[string]bool, groups []*identity.Group) ([]*identity.Group, error) {
	if group == nil {
		return nil, fmt.Errorf("nil group")
	}

	// If traversal for a groupID is performed before, skip it
	if visited[group.ID] {
		return groups, nil
	}
	visited[group.ID] = true

	groups = append(groups, group)

	// Traverse all the parent groups
	for _, parentGroupID := range group.ParentGroupIDs {
		parentGroup, err := i.MemDBGroupByID(parentGroupID, false)
		if err != nil {
			return nil, err
		}
		if parentGroup == nil {
			continue
		}
		groups, err = i.collectGroupsReverseDFS(parentGroup, visited, groups)
		if err != nil {
			return nil, fmt.Errorf("failed to collect group at parent group ID %q", parentGroup.ID)
		}
	}

	return groups, nil
}

func (i *IdentityStore) collectPoliciesReverseDFS(group *identity.Group, visited map[string]bool, policies map[string][]string) error {
	if group == nil {
		return fmt.Errorf("nil group")
	}

	// If traversal for a groupID is performed before, skip it
	if visited[group.ID] {
		return nil
	}
	visited[group.ID] = true

	policies[group.NamespaceID] = append(policies[group.NamespaceID], group.Policies...)

	// Traverse all the parent groups
	for _, parentGroupID := range group.ParentGroupIDs {
		parentGroup, err := i.MemDBGroupByID(parentGroupID, false)
		if err != nil {
			return err
		}
		if parentGroup == nil {
			continue
		}
		err = i.collectPoliciesReverseDFS(parentGroup, visited, policies)
		if err != nil {
			return fmt.Errorf("failed to collect policies at parent group ID %q", parentGroup.ID)
		}
	}

	return nil
}

func (i *IdentityStore) detectCycleDFS(visited map[string]bool, startingGroupID, groupID string) (bool, error) {
	// If the traversal reaches the startingGroupID, a loop is detected
	if startingGroupID == groupID {
		return true, nil
	}

	// If traversal for a groupID is performed before, skip it
	if visited[groupID] {
		return false, nil
	}
	visited[groupID] = true

	group, err := i.MemDBGroupByID(groupID, true)
	if err != nil {
		return false, err
	}
	if group == nil {
		return false, nil
	}

	// Fetch all groups in which groupID is present as a ParentGroupID. In
	// other words, find all the subgroups of groupID.
	memberGroups, err := i.MemDBGroupsByParentGroupID(groupID, false)
	if err != nil {
		return false, err
	}

	// DFS traverse the member groups
	for _, memberGroup := range memberGroups {
		cycleDetected, err := i.detectCycleDFS(visited, startingGroupID, memberGroup.ID)
		if err != nil {
			return false, fmt.Errorf("failed to perform cycle detection at member group ID %q", memberGroup.ID)
		}
		if cycleDetected {
			return true, fmt.Errorf("cycle detected at member group ID %q", memberGroup.ID)
		}
	}

	return false, nil
}

func (i *IdentityStore) memberGroupIDsByID(groupID string) ([]string, error) {
	var memberGroupIDs []string
	memberGroups, err := i.MemDBGroupsByParentGroupID(groupID, false)
	if err != nil {
		return nil, err
	}
	for _, memberGroup := range memberGroups {
		memberGroupIDs = append(memberGroupIDs, memberGroup.ID)
	}
	return memberGroupIDs, nil
}

func (i *IdentityStore) generateName(ctx context.Context, entryType string) (string, error) {
	var name string
OUTER:
	for {
		randBytes, err := uuid.GenerateRandomBytes(4)
		if err != nil {
			return "", err
		}
		name = fmt.Sprintf("%s_%s", entryType, fmt.Sprintf("%08x", randBytes[0:4]))

		switch entryType {
		case "entity":
			entity, err := i.MemDBEntityByName(ctx, name, false)
			if err != nil {
				return "", err
			}
			if entity == nil {
				break OUTER
			}
		case "group":
			group, err := i.MemDBGroupByName(ctx, name, false)
			if err != nil {
				return "", err
			}
			if group == nil {
				break OUTER
			}
		default:
			return "", fmt.Errorf("unrecognized type %q", entryType)
		}
	}

	return name, nil
}

func (i *IdentityStore) MemDBGroupsByBucketEntryKeyHashInTxn(txn *memdb.Txn, hashValue string) ([]*identity.Group, error) {
	if txn == nil {
		return nil, fmt.Errorf("nil txn")
	}

	if hashValue == "" {
		return nil, fmt.Errorf("empty hash value")
	}

	groupsIter, err := txn.Get(groupsTable, "bucket_key_hash", hashValue)
	if err != nil {
		return nil, errwrap.Wrapf("failed to lookup groups using bucket entry key hash: {{err}}", err)
	}

	var groups []*identity.Group
	for group := groupsIter.Next(); group != nil; group = groupsIter.Next() {
		groups = append(groups, group.(*identity.Group))
	}

	return groups, nil
}

func (i *IdentityStore) MemDBGroupByAliasIDInTxn(txn *memdb.Txn, aliasID string, clone bool) (*identity.Group, error) {
	if aliasID == "" {
		return nil, fmt.Errorf("missing alias ID")
	}

	if txn == nil {
		return nil, fmt.Errorf("txn is nil")
	}

	alias, err := i.MemDBAliasByIDInTxn(txn, aliasID, false, true)
	if err != nil {
		return nil, err
	}

	if alias == nil {
		return nil, nil
	}

	return i.MemDBGroupByIDInTxn(txn, alias.CanonicalID, clone)
}

func (i *IdentityStore) MemDBGroupByAliasID(aliasID string, clone bool) (*identity.Group, error) {
	if aliasID == "" {
		return nil, fmt.Errorf("missing alias ID")
	}

	txn := i.db.Txn(false)

	return i.MemDBGroupByAliasIDInTxn(txn, aliasID, clone)
}

func (i *IdentityStore) refreshExternalGroupMembershipsByEntityID(ctx context.Context, entityID string, groupAliases []*logical.Alias) ([]*logical.Alias, error) {
	i.logger.Debug("refreshing external group memberships", "entity_id", entityID, "group_aliases", groupAliases)
	if entityID == "" {
		return nil, fmt.Errorf("empty entity ID")
	}

	i.groupLock.Lock()
	defer i.groupLock.Unlock()

	txn := i.db.Txn(true)
	defer txn.Abort()

	oldGroups, err := i.MemDBGroupsByMemberEntityIDInTxn(txn, entityID, true, true)
	if err != nil {
		return nil, err
	}

	mountAccessor := ""
	if len(groupAliases) != 0 {
		mountAccessor = groupAliases[0].MountAccessor
	}

	var newGroups []*identity.Group
	var validAliases []*logical.Alias
	for _, alias := range groupAliases {
		aliasByFactors, err := i.MemDBAliasByFactors(alias.MountAccessor, alias.Name, true, true)
		if err != nil {
			return nil, err
		}
		if aliasByFactors == nil {
			continue
		}
		mappingGroup, err := i.MemDBGroupByAliasID(aliasByFactors.ID, true)
		if err != nil {
			return nil, err
		}
		if mappingGroup == nil {
			return nil, fmt.Errorf("group unavailable for a valid alias ID %q", aliasByFactors.ID)
		}

		newGroups = append(newGroups, mappingGroup)
		validAliases = append(validAliases, alias)
	}

	diff := diffGroups(oldGroups, newGroups)

	// Add the entity ID to all the new groups
	for _, group := range diff.New {
		if group.Type != groupTypeExternal {
			continue
		}

		i.logger.Debug("adding member entity ID to external group", "member_entity_id", entityID, "group_id", group.ID)

		group.MemberEntityIDs = append(group.MemberEntityIDs, entityID)

		err = i.UpsertGroupInTxn(ctx, txn, group, true)
		if err != nil {
			return nil, err
		}
	}

	// Remove the entity ID from all the deleted groups
	for _, group := range diff.Deleted {
		if group.Type != groupTypeExternal {
			continue
		}

		// If the external group is from a different mount, don't remove the
		// entity ID from it.
		if mountAccessor != "" && group.Alias != nil && group.Alias.MountAccessor != mountAccessor {
			continue
		}

		i.logger.Debug("removing member entity ID from external group", "member_entity_id", entityID, "group_id", group.ID)

		group.MemberEntityIDs = strutil.StrListDelete(group.MemberEntityIDs, entityID)

		err = i.UpsertGroupInTxn(ctx, txn, group, true)
		if err != nil {
			return nil, err
		}
	}

	txn.Commit()

	return validAliases, nil
}

// diffGroups is used to diff two sets of groups
func diffGroups(old, new []*identity.Group) *groupDiff {
	diff := &groupDiff{}

	existing := make(map[string]*identity.Group)
	for _, group := range old {
		existing[group.ID] = group
	}

	for _, group := range new {
		// Check if the entry in new is present in the old
		_, ok := existing[group.ID]

		// If its not present, then its a new entry
		if !ok {
			diff.New = append(diff.New, group)
			continue
		}

		// If its present, it means that its unmodified
		diff.Unmodified = append(diff.Unmodified, group)

		// By deleting the unmodified from the old set, we could determine the
		// ones that are stale by looking at the remaining ones.
		delete(existing, group.ID)
	}

	// Any remaining entries must have been deleted
	for _, me := range existing {
		diff.Deleted = append(diff.Deleted, me)
	}

	return diff
}

func (i *IdentityStore) handleAliasListCommon(ctx context.Context, groupAlias bool) (*logical.Response, error) {
	ns, err := namespace.FromContext(ctx)
	if err != nil {
		return nil, err
	}

	tableName := entityAliasesTable
	if groupAlias {
		tableName = groupAliasesTable
	}

	ws := memdb.NewWatchSet()

	txn := i.db.Txn(false)

	iter, err := txn.Get(tableName, "namespace_id", ns.ID)
	if err != nil {
		return nil, errwrap.Wrapf("failed to fetch iterator for aliases in memdb: {{err}}", err)
	}

	ws.Add(iter.WatchCh())

	var aliasIDs []string
	aliasInfo := map[string]interface{}{}

	type mountInfo struct {
		MountType string
		MountPath string
	}
	mountAccessorMap := map[string]mountInfo{}

	for {
		raw := iter.Next()
		if raw == nil {
			break
		}
		alias := raw.(*identity.Alias)
		aliasIDs = append(aliasIDs, alias.ID)
		aliasInfoEntry := map[string]interface{}{
			"name":           alias.Name,
			"canonical_id":   alias.CanonicalID,
			"mount_accessor": alias.MountAccessor,
		}

		mi, ok := mountAccessorMap[alias.MountAccessor]
		if ok {
			aliasInfoEntry["mount_type"] = mi.MountType
			aliasInfoEntry["mount_path"] = mi.MountPath
		} else {
			mi = mountInfo{}
			if mountValidationResp := i.core.router.validateMountByAccessor(alias.MountAccessor); mountValidationResp != nil {
				mi.MountType = mountValidationResp.MountType
				mi.MountPath = mountValidationResp.MountPath
				aliasInfoEntry["mount_type"] = mi.MountType
				aliasInfoEntry["mount_path"] = mi.MountPath
			}
			mountAccessorMap[alias.MountAccessor] = mi
		}

		aliasInfo[alias.ID] = aliasInfoEntry
	}

	return logical.ListResponseWithInfo(aliasIDs, aliasInfo), nil
}<|MERGE_RESOLUTION|>--- conflicted
+++ resolved
@@ -208,7 +208,6 @@
 		}()
 	}
 
-<<<<<<< HEAD
 	// Distribute the collected keys to the workers in a go routine
 	wg.Add(1)
 	go func() {
@@ -216,30 +215,6 @@
 		for j, bucketKey := range allBuckets {
 			if j%50 == 0 {
 				i.logger.Debug("group buckets loading", "progress", j)
-=======
-			// Remove dangling groups
-			if group.NamespaceID != "" && !(i.core.ReplicationState().HasState(consts.ReplicationPerformanceSecondary) || i.core.perfStandby) {
-				ns, err := NamespaceByID(ctx, group.NamespaceID, i.core)
-				if err != nil {
-					return err
-				}
-				if ns == nil {
-					// Group's namespace doesn't exist anymore but the group
-					// from the namespace still exists.
-					i.logger.Warn("deleting group and its any existing aliases", "name", group.Name, "namespace_id", group.NamespaceID)
-					err = i.groupPacker.DeleteItem(group.ID)
-					if err != nil {
-						return err
-					}
-					continue
-				}
-			}
-
-			// Ensure that there are no groups with duplicate names
-			groupByName, err := i.MemDBGroupByName(ctx, group.Name, false)
-			if err != nil {
-				return err
->>>>>>> 07f3e796
 			}
 
 			select {
@@ -283,6 +258,24 @@
 				}
 				if group == nil {
 					continue
+				}
+
+				// Remove dangling groups
+				if group.NamespaceID != "" && !(i.core.ReplicationState().HasState(consts.ReplicationPerformanceSecondary) || i.core.perfStandby) {
+					ns, err := NamespaceByID(ctx, group.NamespaceID, i.core)
+					if err != nil {
+						return err
+					}
+					if ns == nil {
+						// Group's namespace doesn't exist anymore but the group
+						// from the namespace still exists.
+						i.logger.Warn("deleting group and its any existing aliases", "name", group.Name, "namespace_id", group.NamespaceID)
+						err = i.groupPacker.DeleteItem(group.ID)
+						if err != nil {
+							return err
+						}
+						continue
+					}
 				}
 
 				// Ensure that there are no groups with duplicate names
